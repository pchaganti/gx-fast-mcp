"""FastMCP - A more ergonomic interface for MCP servers."""

from __future__ import annotations

import datetime
import inspect
import re
import warnings
from collections.abc import AsyncIterator, Awaitable, Callable
from contextlib import (
    AbstractAsyncContextManager,
    AsyncExitStack,
    asynccontextmanager,
)
from functools import partial
from pathlib import Path
from typing import TYPE_CHECKING, Any, Generic, Literal, overload

import anyio
import httpx
import uvicorn
from mcp.server.lowlevel.helper_types import ReadResourceContents
from mcp.server.lowlevel.server import LifespanResultT, NotificationOptions
from mcp.server.lowlevel.server import Server as MCPServer
from mcp.server.stdio import stdio_server
from mcp.types import (
    AnyFunction,
    EmbeddedResource,
    GetPromptResult,
    ImageContent,
    TextContent,
    ToolAnnotations,
)
from mcp.types import Prompt as MCPPrompt
from mcp.types import Resource as MCPResource
from mcp.types import ResourceTemplate as MCPResourceTemplate
from mcp.types import Tool as MCPTool
from pydantic import AnyUrl
from starlette.middleware import Middleware
from starlette.requests import Request
from starlette.responses import Response
from starlette.routing import BaseRoute, Route

import fastmcp
import fastmcp.server
from fastmcp.exceptions import DisabledError, NotFoundError
from fastmcp.prompts import Prompt, PromptManager
from fastmcp.prompts.prompt import FunctionPrompt
from fastmcp.resources import Resource, ResourceManager
from fastmcp.resources.template import ResourceTemplate
from fastmcp.server.auth.auth import OAuthProvider
from fastmcp.server.auth.providers.bearer_env import EnvBearerAuthProvider
from fastmcp.server.http import (
    StarletteWithLifespan,
    create_sse_app,
    create_streamable_http_app,
)
from fastmcp.settings import Settings
from fastmcp.tools import ToolManager
from fastmcp.tools.tool import FunctionTool, Tool
from fastmcp.utilities.cache import TimedCache
from fastmcp.utilities.logging import get_logger
from fastmcp.utilities.mcp_config import MCPConfig

if TYPE_CHECKING:
    from fastmcp.client import Client
    from fastmcp.client.transports import ClientTransport, ClientTransportT
    from fastmcp.server.openapi import ComponentFn as OpenAPIComponentFn
    from fastmcp.server.openapi import FastMCPOpenAPI, RouteMap
    from fastmcp.server.openapi import RouteMapFn as OpenAPIRouteMapFn
    from fastmcp.server.proxy import FastMCPProxy
logger = get_logger(__name__)

DuplicateBehavior = Literal["warn", "error", "replace", "ignore"]

# Compiled URI parsing regex to split a URI into protocol and path components
URI_PATTERN = re.compile(r"^([^:]+://)(.*?)$")


@asynccontextmanager
async def default_lifespan(server: FastMCP[LifespanResultT]) -> AsyncIterator[Any]:
    """Default lifespan context manager that does nothing.

    Args:
        server: The server instance this lifespan is managing

    Returns:
        An empty context object
    """
    yield {}


def _lifespan_wrapper(
    app: FastMCP[LifespanResultT],
    lifespan: Callable[
        [FastMCP[LifespanResultT]], AbstractAsyncContextManager[LifespanResultT]
    ],
) -> Callable[
    [MCPServer[LifespanResultT]], AbstractAsyncContextManager[LifespanResultT]
]:
    @asynccontextmanager
    async def wrap(s: MCPServer[LifespanResultT]) -> AsyncIterator[LifespanResultT]:
        async with AsyncExitStack() as stack:
            context = await stack.enter_async_context(lifespan(app))
            yield context

    return wrap


class FastMCP(Generic[LifespanResultT]):
    def __init__(
        self,
        name: str | None = None,
        instructions: str | None = None,
        auth: OAuthProvider | None = None,
        lifespan: (
            Callable[
                [FastMCP[LifespanResultT]],
                AbstractAsyncContextManager[LifespanResultT],
            ]
            | None
        ) = None,
        tags: set[str] | None = None,
        tool_serializer: Callable[[Any], str] | None = None,
        cache_expiration_seconds: float | None = None,
        on_duplicate_tools: DuplicateBehavior | None = None,
        on_duplicate_resources: DuplicateBehavior | None = None,
        on_duplicate_prompts: DuplicateBehavior | None = None,
        resource_prefix_format: Literal["protocol", "path"] | None = None,
        mask_error_details: bool | None = None,
        tools: list[Tool | Callable[..., Any]] | None = None,
<<<<<<< HEAD
        include_tags: set[str]
        | set[tuple[str, ...]]
        | set[str | tuple[str, ...]]
        | None = None,
        exclude_tags: set[str]
        | set[tuple[str, ...]]
        | set[str | tuple[str, ...]]
        | None = None,
        **settings: Any,
    ):
        if cache_expiration_seconds is not None:
            settings["cache_expiration_seconds"] = cache_expiration_seconds
        self.settings = fastmcp.settings.ServerSettings(
            include_tags=include_tags, exclude_tags=exclude_tags, **settings
        )

        # If mask_error_details is provided, override the settings value
        if mask_error_details is not None:
            self.settings.mask_error_details = mask_error_details

        self.resource_prefix_format: Literal["protocol", "path"]
        if resource_prefix_format is None:
            self.resource_prefix_format = (
                fastmcp.settings.settings.resource_prefix_format
            )
        else:
            self.resource_prefix_format = resource_prefix_format

        self.tags: set[str] = tags or set()

        self.dependencies = dependencies
=======
        dependencies: list[str] | None = None,
        # ---
        # ---
        # --- The following arguments are DEPRECATED ---
        # ---
        # ---
        log_level: str | None = None,
        debug: bool | None = None,
        host: str | None = None,
        port: int | None = None,
        sse_path: str | None = None,
        message_path: str | None = None,
        streamable_http_path: str | None = None,
        json_response: bool | None = None,
        stateless_http: bool | None = None,
    ):
        self.resource_prefix_format: Literal["protocol", "path"] = (
            resource_prefix_format or fastmcp.settings.resource_prefix_format
        )

        self.tags: set[str] = tags or set()

>>>>>>> 24704f43
        self._cache = TimedCache(
            expiration=datetime.timedelta(seconds=cache_expiration_seconds or 0)
        )
        self._mounted_servers: dict[str, MountedServer] = {}
        self._additional_http_routes: list[BaseRoute] = []
        self._tool_manager = ToolManager(
            duplicate_behavior=on_duplicate_tools,
            mask_error_details=mask_error_details,
        )
        self._resource_manager = ResourceManager(
            duplicate_behavior=on_duplicate_resources,
            mask_error_details=mask_error_details,
        )
        self._prompt_manager = PromptManager(
            duplicate_behavior=on_duplicate_prompts,
            mask_error_details=mask_error_details,
        )
        self._tool_serializer = tool_serializer

        if lifespan is None:
            self._has_lifespan = False
            lifespan = default_lifespan
        else:
            self._has_lifespan = True
        self._mcp_server = MCPServer[LifespanResultT](
            name=name or "FastMCP",
            instructions=instructions,
            lifespan=_lifespan_wrapper(self, lifespan),
        )

        if auth is None and fastmcp.settings.default_auth_provider == "bearer_env":
            auth = EnvBearerAuthProvider()
        self.auth = auth

        if tools:
            for tool in tools:
                if not isinstance(tool, Tool):
                    tool = Tool.from_function(tool, serializer=self._tool_serializer)
                self.add_tool(tool)

        # Set up MCP protocol handlers
        self._setup_handlers()
        self.dependencies = dependencies or fastmcp.settings.server_dependencies

        # handle deprecated settings
        self._handle_deprecated_settings(
            log_level=log_level,
            debug=debug,
            host=host,
            port=port,
            sse_path=sse_path,
            message_path=message_path,
            streamable_http_path=streamable_http_path,
            json_response=json_response,
            stateless_http=stateless_http,
        )

    def __repr__(self) -> str:
        return f"{type(self).__name__}({self.name!r})"

    def _handle_deprecated_settings(
        self,
        log_level: str | None,
        debug: bool | None,
        host: str | None,
        port: int | None,
        sse_path: str | None,
        message_path: str | None,
        streamable_http_path: str | None,
        json_response: bool | None,
        stateless_http: bool | None,
    ) -> None:
        """Handle deprecated settings. Deprecated in 2.8.0."""
        deprecated_settings: dict[str, Any] = {}

        for name, arg in [
            ("log_level", log_level),
            ("debug", debug),
            ("host", host),
            ("port", port),
            ("sse_path", sse_path),
            ("message_path", message_path),
            ("streamable_http_path", streamable_http_path),
            ("json_response", json_response),
            ("stateless_http", stateless_http),
        ]:
            if arg is not None:
                # Deprecated in 2.8.0
                warnings.warn(
                    f"Providing `{name}` when creating a server is deprecated. Provide it when calling `run` or as a global setting instead.",
                    DeprecationWarning,
                    stacklevel=2,
                )
                deprecated_settings[name] = arg

        combined_settings = fastmcp.settings.model_dump() | deprecated_settings
        self._deprecated_settings = Settings(**combined_settings)

    @property
    def name(self) -> str:
        return self._mcp_server.name

    @property
    def instructions(self) -> str | None:
        return self._mcp_server.instructions

    async def run_async(
        self,
        transport: Literal["stdio", "streamable-http", "sse"] | None = None,
        **transport_kwargs: Any,
    ) -> None:
        """Run the FastMCP server asynchronously.

        Args:
            transport: Transport protocol to use ("stdio", "sse", or "streamable-http")
        """
        if transport is None:
            transport = "stdio"
        if transport not in {"stdio", "streamable-http", "sse"}:
            raise ValueError(f"Unknown transport: {transport}")

        if transport == "stdio":
            await self.run_stdio_async(**transport_kwargs)
        elif transport in {"streamable-http", "sse"}:
            await self.run_http_async(transport=transport, **transport_kwargs)
        else:
            raise ValueError(f"Unknown transport: {transport}")

    def run(
        self,
        transport: Literal["stdio", "streamable-http", "sse"] | None = None,
        **transport_kwargs: Any,
    ) -> None:
        """Run the FastMCP server. Note this is a synchronous function.

        Args:
            transport: Transport protocol to use ("stdio", "sse", or "streamable-http")
        """

        anyio.run(partial(self.run_async, transport, **transport_kwargs))

    def _setup_handlers(self) -> None:
        """Set up core MCP protocol handlers."""
        self._mcp_server.list_tools()(self._mcp_list_tools)
        self._mcp_server.list_resources()(self._mcp_list_resources)
        self._mcp_server.list_resource_templates()(self._mcp_list_resource_templates)
        self._mcp_server.list_prompts()(self._mcp_list_prompts)
        self._mcp_server.call_tool()(self._mcp_call_tool)
        self._mcp_server.read_resource()(self._mcp_read_resource)
        self._mcp_server.get_prompt()(self._mcp_get_prompt)

    async def get_tools(self) -> dict[str, Tool]:
        """Get all registered tools, indexed by registered key."""
        if (tools := self._cache.get("tools")) is self._cache.NOT_FOUND:
            tools: dict[str, Tool] = {}
            for prefix, server in self._mounted_servers.items():
                try:
                    server_tools = await server.get_tools()
                    tools.update(server_tools)
                except Exception as e:
                    logger.warning(
                        f"Failed to get tools from mounted server '{prefix}': {e}"
                    )
                    continue
            tools.update(self._tool_manager.get_tools())
            self._cache.set("tools", tools)
        return tools

    async def get_tool(self, key: str) -> Tool:
        tools = await self.get_tools()
        if key not in tools:
            raise NotFoundError(f"Unknown tool: {key}")
        return tools[key]

    async def get_resources(self) -> dict[str, Resource]:
        """Get all registered resources, indexed by registered key."""
        if (resources := self._cache.get("resources")) is self._cache.NOT_FOUND:
            resources: dict[str, Resource] = {}
            for prefix, server in self._mounted_servers.items():
                try:
                    server_resources = await server.get_resources()
                    resources.update(server_resources)
                except Exception as e:
                    logger.warning(
                        f"Failed to get resources from mounted server '{prefix}': {e}"
                    )
                    continue
            resources.update(self._resource_manager.get_resources())
            self._cache.set("resources", resources)
        return resources

    async def get_resource(self, key: str) -> Resource:
        resources = await self.get_resources()
        if key not in resources:
            raise NotFoundError(f"Unknown resource: {key}")
        return resources[key]

    async def get_resource_templates(self) -> dict[str, ResourceTemplate]:
        """Get all registered resource templates, indexed by registered key."""
        if (
            templates := self._cache.get("resource_templates")
        ) is self._cache.NOT_FOUND:
            templates: dict[str, ResourceTemplate] = {}
            for prefix, server in self._mounted_servers.items():
                try:
                    server_templates = await server.get_resource_templates()
                    templates.update(server_templates)
                except Exception as e:
                    logger.warning(
                        "Failed to get resource templates from mounted server "
                        f"'{prefix}': {e}"
                    )
                    continue
            templates.update(self._resource_manager.get_templates())
            self._cache.set("resource_templates", templates)
        return templates

    async def get_resource_template(self, key: str) -> ResourceTemplate:
        templates = await self.get_resource_templates()
        if key not in templates:
            raise NotFoundError(f"Unknown resource template: {key}")
        return templates[key]

    async def get_prompts(self) -> dict[str, Prompt]:
        """
        List all available prompts.
        """
        if (prompts := self._cache.get("prompts")) is self._cache.NOT_FOUND:
            prompts: dict[str, Prompt] = {}
            for prefix, server in self._mounted_servers.items():
                try:
                    server_prompts = await server.get_prompts()
                    prompts.update(server_prompts)
                except Exception as e:
                    logger.warning(
                        f"Failed to get prompts from mounted server '{prefix}': {e}"
                    )
                    continue
            prompts.update(self._prompt_manager.get_prompts())
            self._cache.set("prompts", prompts)
        return prompts

    async def get_prompt(self, key: str) -> Prompt:
        prompts = await self.get_prompts()
        if key not in prompts:
            raise NotFoundError(f"Unknown prompt: {key}")
        return prompts[key]

    def custom_route(
        self,
        path: str,
        methods: list[str],
        name: str | None = None,
        include_in_schema: bool = True,
    ):
        """
        Decorator to register a custom HTTP route on the FastMCP server.

        Allows adding arbitrary HTTP endpoints outside the standard MCP protocol,
        which can be useful for OAuth callbacks, health checks, or admin APIs.
        The handler function must be an async function that accepts a Starlette
        Request and returns a Response.

        Args:
            path: URL path for the route (e.g., "/oauth/callback")
            methods: List of HTTP methods to support (e.g., ["GET", "POST"])
            name: Optional name for the route (to reference this route with
                Starlette's reverse URL lookup feature)
            include_in_schema: Whether to include in OpenAPI schema, defaults to True

        Example:
            @server.custom_route("/health", methods=["GET"])
            async def health_check(request: Request) -> Response:
                return JSONResponse({"status": "ok"})
        """

        def decorator(
            fn: Callable[[Request], Awaitable[Response]],
        ) -> Callable[[Request], Awaitable[Response]]:
            self._additional_http_routes.append(
                Route(
                    path,
                    endpoint=fn,
                    methods=methods,
                    name=name,
                    include_in_schema=include_in_schema,
                )
            )
            return fn

        return decorator

    async def _mcp_list_tools(self) -> list[MCPTool]:
        """
        List all available tools, in the format expected by the low-level MCP
        server.

        """
        tools = await self.get_tools()
<<<<<<< HEAD

        mcp_tools: list[MCPTool] = []
        for key, tool in tools.items():
            if self.should_include_component(tool):
                mcp_tools.append(tool.to_mcp_tool(name=key))

        return mcp_tools
=======
        return [
            tool.to_mcp_tool(name=key) for key, tool in tools.items() if tool.enabled
        ]
>>>>>>> 24704f43

    async def _mcp_list_resources(self) -> list[MCPResource]:
        """
        List all available resources, in the format expected by the low-level MCP
        server.

        """
        resources = await self.get_resources()
<<<<<<< HEAD
        mcp_resources: list[MCPResource] = []
        for key, resource in resources.items():
            if self.should_include_component(resource):
                mcp_resources.append(resource.to_mcp_resource(uri=key))
        return mcp_resources
=======
        return [
            resource.to_mcp_resource(uri=key)
            for key, resource in resources.items()
            if resource.enabled
        ]
>>>>>>> 24704f43

    async def _mcp_list_resource_templates(self) -> list[MCPResourceTemplate]:
        """
        List all available resource templates, in the format expected by the low-level
        MCP server.

        """
        templates = await self.get_resource_templates()
<<<<<<< HEAD
        mcp_templates: list[MCPResourceTemplate] = []
        for key, template in templates.items():
            if self.should_include_component(template):
                mcp_templates.append(template.to_mcp_template(uriTemplate=key))
        return mcp_templates
=======
        return [
            template.to_mcp_template(uriTemplate=key)
            for key, template in templates.items()
            if template.enabled
        ]
>>>>>>> 24704f43

    async def _mcp_list_prompts(self) -> list[MCPPrompt]:
        """
        List all available prompts, in the format expected by the low-level MCP
        server.

        """
        prompts = await self.get_prompts()
<<<<<<< HEAD
        mcp_prompts: list[MCPPrompt] = []
        for key, prompt in prompts.items():
            if self.should_include_component(prompt):
                mcp_prompts.append(prompt.to_mcp_prompt(name=key))
        return mcp_prompts
=======
        return [
            prompt.to_mcp_prompt(name=key)
            for key, prompt in prompts.items()
            if prompt.enabled
        ]
>>>>>>> 24704f43

    async def _mcp_call_tool(
        self, key: str, arguments: dict[str, Any]
    ) -> list[TextContent | ImageContent | EmbeddedResource]:
        """
        Handle MCP 'callTool' requests.

        Delegates to _call_tool, which should be overridden by FastMCP subclasses.

        Args:
            key: The name of the tool to call
            arguments: Arguments to pass to the tool

        Returns:
            List of MCP Content objects containing the tool results
        """
        logger.debug("Call tool: %s with %s", key, arguments)

        # Create and use context for the entire call
        with fastmcp.server.context.Context(fastmcp=self):
<<<<<<< HEAD
            # Get tool, checking first from our tools, then from the mounted servers
            if self._tool_manager.has_tool(key):
                tool = self._tool_manager.get_tool(key)
                if not self.should_include_component(tool):
                    raise NotFoundError(f"Unknown tool: {key}")
                return await self._tool_manager.call_tool(key, arguments)
=======
            try:
                return await self._call_tool(key, arguments)
            except DisabledError:
                # convert to NotFoundError to avoid leaking tool presence
                raise NotFoundError(f"Unknown tool: {key}")
            except NotFoundError:
                # standardize NotFound message
                raise NotFoundError(f"Unknown tool: {key}")

    async def _call_tool(
        self, key: str, arguments: dict[str, Any]
    ) -> list[TextContent | ImageContent | EmbeddedResource]:
        """
        Call a tool with raw MCP arguments. FastMCP subclasses should override
        this method, not _mcp_call_tool.
>>>>>>> 24704f43

        Args:
            key: The name of the tool to call arguments: Arguments to pass to
            the tool

        Returns:
            List of MCP Content objects containing the tool results
        """

        # Get tool, checking first from our tools, then from the mounted servers
        if self._tool_manager.has_tool(key):
            tool = self._tool_manager.get_tool(key)
            if not tool.enabled:
                raise DisabledError(f"Tool {key!r} is disabled")
            return await self._tool_manager.call_tool(key, arguments)

        # Check mounted servers to see if they have the tool
        for server in self._mounted_servers.values():
            if server.match_tool(key):
                tool_key = server.strip_tool_prefix(key)
                return await server.server._call_tool(tool_key, arguments)

        raise NotFoundError(f"Unknown tool: {key!r}")

    async def _mcp_read_resource(self, uri: AnyUrl | str) -> list[ReadResourceContents]:
        """
        Handle MCP 'readResource' requests.

        Delegates to _read_resource, which should be overridden by FastMCP subclasses.
        """
        logger.debug("Read resource: %s", uri)

        with fastmcp.server.context.Context(fastmcp=self):
            try:
                return await self._read_resource(uri)
            except DisabledError:
                # convert to NotFoundError to avoid leaking resource presence
                raise NotFoundError(f"Unknown resource: {str(uri)!r}")
            except NotFoundError:
                # standardize NotFound message
                raise NotFoundError(f"Unknown resource: {str(uri)!r}")

    async def _read_resource(self, uri: AnyUrl | str) -> list[ReadResourceContents]:
        """
        Read a resource by URI, in the format expected by the low-level MCP
        server.
        """
<<<<<<< HEAD
        with fastmcp.server.context.Context(fastmcp=self):
            if self._resource_manager.has_resource(uri):
                resource = await self._resource_manager.get_resource(uri)
                if not self.should_include_component(resource):
                    raise NotFoundError(f"Unknown resource: {uri}")
                content = await self._resource_manager.read_resource(uri)
                return [
                    ReadResourceContents(
                        content=content,
                        mime_type=resource.mime_type,
                    )
                ]
=======
        if self._resource_manager.has_resource(uri):
            resource = await self._resource_manager.get_resource(uri)
            if not resource.enabled:
                raise DisabledError(f"Resource {str(uri)!r} is disabled")
            content = await self._resource_manager.read_resource(uri)
            return [
                ReadResourceContents(
                    content=content,
                    mime_type=resource.mime_type,
                )
            ]
        else:
            for server in self._mounted_servers.values():
                if server.match_resource(str(uri)):
                    new_uri = server.strip_resource_prefix(str(uri))
                    return await server.server._mcp_read_resource(new_uri)
>>>>>>> 24704f43
            else:
                raise NotFoundError(f"Unknown resource: {uri}")

    async def _mcp_get_prompt(
        self, name: str, arguments: dict[str, Any] | None = None
    ) -> GetPromptResult:
        """
        Handle MCP 'getPrompt' requests.

        Delegates to _get_prompt, which should be overridden by FastMCP subclasses.
        """
        logger.debug("Get prompt: %s with %s", name, arguments)

        with fastmcp.server.context.Context(fastmcp=self):
            try:
                return await self._get_prompt(name, arguments)
            except DisabledError:
                # convert to NotFoundError to avoid leaking prompt presence
                raise NotFoundError(f"Unknown prompt: {name}")
            except NotFoundError:
                # standardize NotFound message
                raise NotFoundError(f"Unknown prompt: {name}")

    async def _get_prompt(
        self, name: str, arguments: dict[str, Any] | None = None
    ) -> GetPromptResult:
        """Handle MCP 'getPrompt' requests.

        Args:
            name: The name of the prompt to render
            arguments: Arguments to pass to the prompt

        Returns:
            GetPromptResult containing the rendered prompt messages
        """
        logger.debug("Get prompt: %s with %s", name, arguments)

<<<<<<< HEAD
        # Create and use context for the entire call
        with fastmcp.server.context.Context(fastmcp=self):
            # Get prompt, checking first from our prompts, then from the mounted servers
            if self._prompt_manager.has_prompt(name):
                prompt = self._prompt_manager.get_prompt(name)
                if not self.should_include_component(prompt):
                    raise NotFoundError(f"Unknown prompt: {name}")
                return await self._prompt_manager.render_prompt(name, arguments)
=======
        # Get prompt, checking first from our prompts, then from the mounted servers
        if self._prompt_manager.has_prompt(name):
            prompt = self._prompt_manager.get_prompt(name)
            if not prompt.enabled:
                raise DisabledError(f"Prompt {name!r} is disabled")
            return await self._prompt_manager.render_prompt(name, arguments)
>>>>>>> 24704f43

        # Check mounted servers to see if they have the prompt
        for server in self._mounted_servers.values():
            if server.match_prompt(name):
                prompt_name = server.strip_prompt_prefix(name)
                return await server.server._mcp_get_prompt(prompt_name, arguments)

        raise NotFoundError(f"Unknown prompt: {name}")

    def add_tool(self, tool: Tool) -> None:
        """Add a tool to the server.

        The tool function can optionally request a Context object by adding a parameter
        with the Context type annotation. See the @tool decorator for examples.

        Args:
            tool: The Tool instance to register
        """
        self._tool_manager.add_tool(tool)
        self._cache.clear()

    def remove_tool(self, name: str) -> None:
        """Remove a tool from the server.

        Args:
            name: The name of the tool to remove

        Raises:
            NotFoundError: If the tool is not found
        """
        self._tool_manager.remove_tool(name)
        self._cache.clear()

    @overload
    def tool(
        self,
        name_or_fn: AnyFunction,
        *,
        name: str | None = None,
        description: str | None = None,
        tags: set[str] | None = None,
        annotations: ToolAnnotations | dict[str, Any] | None = None,
        exclude_args: list[str] | None = None,
        enabled: bool | None = None,
    ) -> FunctionTool: ...

    @overload
    def tool(
        self,
        name_or_fn: str | None = None,
        *,
        name: str | None = None,
        description: str | None = None,
        tags: set[str] | None = None,
        annotations: ToolAnnotations | dict[str, Any] | None = None,
        exclude_args: list[str] | None = None,
        enabled: bool | None = None,
    ) -> Callable[[AnyFunction], FunctionTool]: ...

    def tool(
        self,
        name_or_fn: str | AnyFunction | None = None,
        *,
        name: str | None = None,
        description: str | None = None,
        tags: set[str] | None = None,
        annotations: ToolAnnotations | dict[str, Any] | None = None,
        exclude_args: list[str] | None = None,
        enabled: bool | None = None,
    ) -> Callable[[AnyFunction], FunctionTool] | FunctionTool:
        """Decorator to register a tool.

        Tools can optionally request a Context object by adding a parameter with the
        Context type annotation. The context provides access to MCP capabilities like
        logging, progress reporting, and resource access.

        This decorator supports multiple calling patterns:
        - @server.tool (without parentheses)
        - @server.tool (with empty parentheses)
        - @server.tool("custom_name") (with name as first argument)
        - @server.tool(name="custom_name") (with name as keyword argument)
        - server.tool(function, name="custom_name") (direct function call)

        Args:
            name_or_fn: Either a function (when used as @tool), a string name, or None
            name: Optional name for the tool (keyword-only, alternative to name_or_fn)
            description: Optional description of what the tool does
            tags: Optional set of tags for categorizing the tool
            annotations: Optional annotations about the tool's behavior (e.g. {"is_async": True})
            exclude_args: Optional list of argument names to exclude from the tool schema
            enabled: Optional boolean to enable or disable the tool

        Example:
            @server.tool
            def my_tool(x: int) -> str:
                return str(x)

            @server.tool
            def my_tool(x: int) -> str:
                return str(x)

            @server.tool("custom_name")
            def my_tool(x: int) -> str:
                return str(x)

            @server.tool(name="custom_name")
            def my_tool(x: int) -> str:
                return str(x)

            # Direct function call
            server.tool(my_function, name="custom_name")
        """
        if isinstance(annotations, dict):
            annotations = ToolAnnotations(**annotations)

        if isinstance(name_or_fn, classmethod):
            raise ValueError(
                inspect.cleandoc(
                    """
                    To decorate a classmethod, first define the method and then call
                    tool() directly on the method instead of using it as a
                    decorator. See https://gofastmcp.com/patterns/decorating-methods
                    for examples and more information.
                    """
                )
            )

        # Determine the actual name and function based on the calling pattern
        if inspect.isroutine(name_or_fn):
            # Case 1: @tool (without parens) - function passed directly
            # Case 2: direct call like tool(fn, name="something")
            fn = name_or_fn
            tool_name = name  # Use keyword name if provided, otherwise None

            # Register the tool immediately and return the tool object
            tool = Tool.from_function(
                fn,
                name=tool_name,
                description=description,
                tags=tags,
                annotations=annotations,
                exclude_args=exclude_args,
                serializer=self._tool_serializer,
                enabled=enabled,
            )
            self.add_tool(tool)
            return tool

        elif isinstance(name_or_fn, str):
            # Case 3: @tool("custom_name") - name passed as first argument
            if name is not None:
                raise TypeError(
                    "Cannot specify both a name as first argument and as keyword argument. "
                    f"Use either @tool('{name_or_fn}') or @tool(name='{name}'), not both."
                )
            tool_name = name_or_fn
        elif name_or_fn is None:
            # Case 4: @tool or @tool(name="something") - use keyword name
            tool_name = name
        else:
            raise TypeError(
                f"First argument to @tool must be a function, string, or None, got {type(name_or_fn)}"
            )

        # Return partial for cases where we need to wait for the function
        return partial(
            self.tool,
            name=tool_name,
            description=description,
            tags=tags,
            annotations=annotations,
            exclude_args=exclude_args,
            enabled=enabled,
        )

    def add_resource(self, resource: Resource, key: str | None = None) -> None:
        """Add a resource to the server.

        Args:
            resource: A Resource instance to add
        """

        self._resource_manager.add_resource(resource, key=key)
        self._cache.clear()

    def add_template(self, template: ResourceTemplate, key: str | None = None) -> None:
        """Add a resource template to the server.

        Args:
            template: A ResourceTemplate instance to add
        """
        self._resource_manager.add_template(template, key=key)

    def add_resource_fn(
        self,
        fn: AnyFunction,
        uri: str,
        name: str | None = None,
        description: str | None = None,
        mime_type: str | None = None,
        tags: set[str] | None = None,
    ) -> None:
        """Add a resource or template to the server from a function.

        If the URI contains parameters (e.g. "resource://{param}") or the function
        has parameters, it will be registered as a template resource.

        Args:
            fn: The function to register as a resource
            uri: The URI for the resource
            name: Optional name for the resource
            description: Optional description of the resource
            mime_type: Optional MIME type for the resource
            tags: Optional set of tags for categorizing the resource
        """
        # deprecated since 2.7.0
        warnings.warn(
            "The add_resource_fn method is deprecated. Use the resource decorator instead.",
            DeprecationWarning,
            stacklevel=2,
        )
        self._resource_manager.add_resource_or_template_from_fn(
            fn=fn,
            uri=uri,
            name=name,
            description=description,
            mime_type=mime_type,
            tags=tags,
        )
        self._cache.clear()

    def resource(
        self,
        uri: str,
        *,
        name: str | None = None,
        description: str | None = None,
        mime_type: str | None = None,
        tags: set[str] | None = None,
        enabled: bool | None = None,
    ) -> Callable[[AnyFunction], Resource | ResourceTemplate]:
        """Decorator to register a function as a resource.

        The function will be called when the resource is read to generate its content.
        The function can return:
        - str for text content
        - bytes for binary content
        - other types will be converted to JSON

        Resources can optionally request a Context object by adding a parameter with the
        Context type annotation. The context provides access to MCP capabilities like
        logging, progress reporting, and session information.

        If the URI contains parameters (e.g. "resource://{param}") or the function
        has parameters, it will be registered as a template resource.

        Args:
            uri: URI for the resource (e.g. "resource://my-resource" or "resource://{param}")
            name: Optional name for the resource
            description: Optional description of the resource
            mime_type: Optional MIME type for the resource
            tags: Optional set of tags for categorizing the resource
            enabled: Optional boolean to enable or disable the resource

        Example:
            @server.resource("resource://my-resource")
            def get_data() -> str:
                return "Hello, world!"

            @server.resource("resource://my-resource")
            async get_data() -> str:
                data = await fetch_data()
                return f"Hello, world! {data}"

            @server.resource("resource://{city}/weather")
            def get_weather(city: str) -> str:
                return f"Weather for {city}"

            @server.resource("resource://{city}/weather")
            def get_weather_with_context(city: str, ctx: Context) -> str:
                ctx.info(f"Fetching weather for {city}")
                return f"Weather for {city}"

            @server.resource("resource://{city}/weather")
            async def get_weather(city: str) -> str:
                data = await fetch_weather(city)
                return f"Weather for {city}: {data}"
        """
        # Check if user passed function directly instead of calling decorator
        if inspect.isroutine(uri):
            raise TypeError(
                "The @resource decorator was used incorrectly. "
                "Did you forget to call it? Use @resource('uri') instead of @resource"
            )

        def decorator(fn: AnyFunction) -> Resource | ResourceTemplate:
            from fastmcp.server.context import Context

            if isinstance(fn, classmethod):  # type: ignore[reportUnnecessaryIsInstance]
                raise ValueError(
                    inspect.cleandoc(
                        """
                        To decorate a classmethod, first define the method and then call
                        resource() directly on the method instead of using it as a
                        decorator. See https://gofastmcp.com/patterns/decorating-methods
                        for examples and more information.
                        """
                    )
                )

            # Check if this should be a template
            has_uri_params = "{" in uri and "}" in uri
            # check if the function has any parameters (other than injected context)
            has_func_params = any(
                p
                for p in inspect.signature(fn).parameters.values()
                if p.annotation is not Context
            )

            if has_uri_params or has_func_params:
                template = ResourceTemplate.from_function(
                    fn=fn,
                    uri_template=uri,
                    name=name,
                    description=description,
                    mime_type=mime_type,
                    tags=tags,
                    enabled=enabled,
                )
                self.add_template(template)
                return template
            elif not has_uri_params and not has_func_params:
                resource = Resource.from_function(
                    fn=fn,
                    uri=uri,
                    name=name,
                    description=description,
                    mime_type=mime_type,
                    tags=tags,
                    enabled=enabled,
                )
                self.add_resource(resource)
                return resource
            else:
                raise ValueError(
                    "Invalid resource or template definition due to a "
                    "mismatch between URI parameters and function parameters."
                )

        return decorator

    def add_prompt(self, prompt: Prompt) -> None:
        """Add a prompt to the server.

        Args:
            prompt: A Prompt instance to add
        """
        self._prompt_manager.add_prompt(prompt)
        self._cache.clear()

    @overload
    def prompt(
        self,
        name_or_fn: AnyFunction,
        *,
        name: str | None = None,
        description: str | None = None,
        tags: set[str] | None = None,
        enabled: bool | None = None,
    ) -> FunctionPrompt: ...

    @overload
    def prompt(
        self,
        name_or_fn: str | None = None,
        *,
        name: str | None = None,
        description: str | None = None,
        tags: set[str] | None = None,
        enabled: bool | None = None,
    ) -> Callable[[AnyFunction], FunctionPrompt]: ...

    def prompt(
        self,
        name_or_fn: str | AnyFunction | None = None,
        *,
        name: str | None = None,
        description: str | None = None,
        tags: set[str] | None = None,
        enabled: bool | None = None,
    ) -> Callable[[AnyFunction], FunctionPrompt] | FunctionPrompt:
        """Decorator to register a prompt.

        Prompts can optionally request a Context object by adding a parameter with the
        Context type annotation. The context provides access to MCP capabilities like
        logging, progress reporting, and session information.

        This decorator supports multiple calling patterns:
        - @server.prompt (without parentheses)
        - @server.prompt() (with empty parentheses)
        - @server.prompt("custom_name") (with name as first argument)
        - @server.prompt(name="custom_name") (with name as keyword argument)
        - server.prompt(function, name="custom_name") (direct function call)

        Args:
            name_or_fn: Either a function (when used as @prompt), a string name, or None
            name: Optional name for the prompt (keyword-only, alternative to name_or_fn)
            description: Optional description of what the prompt does
            tags: Optional set of tags for categorizing the prompt
            enabled: Optional boolean to enable or disable the prompt

        Example:
            @server.prompt
            def analyze_table(table_name: str) -> list[Message]:
                schema = read_table_schema(table_name)
                return [
                    {
                        "role": "user",
                        "content": f"Analyze this schema:\n{schema}"
                    }
                ]

            @server.prompt()
            def analyze_with_context(table_name: str, ctx: Context) -> list[Message]:
                ctx.info(f"Analyzing table {table_name}")
                schema = read_table_schema(table_name)
                return [
                    {
                        "role": "user",
                        "content": f"Analyze this schema:\n{schema}"
                    }
                ]

            @server.prompt("custom_name")
            def analyze_file(path: str) -> list[Message]:
                content = await read_file(path)
                return [
                    {
                        "role": "user",
                        "content": {
                            "type": "resource",
                            "resource": {
                                "uri": f"file://{path}",
                                "text": content
                            }
                        }
                    }
                ]

            @server.prompt(name="custom_name")
            def another_prompt(data: str) -> list[Message]:
                return [{"role": "user", "content": data}]

            # Direct function call
            server.prompt(my_function, name="custom_name")
        """

        if isinstance(name_or_fn, classmethod):
            raise ValueError(
                inspect.cleandoc(
                    """
                    To decorate a classmethod, first define the method and then call
                    prompt() directly on the method instead of using it as a
                    decorator. See https://gofastmcp.com/patterns/decorating-methods
                    for examples and more information.
                    """
                )
            )

        # Determine the actual name and function based on the calling pattern
        if inspect.isroutine(name_or_fn):
            # Case 1: @prompt (without parens) - function passed directly as decorator
            # Case 2: direct call like prompt(fn, name="something")
            fn = name_or_fn
            prompt_name = name  # Use keyword name if provided, otherwise None

            # Register the prompt immediately
            prompt = Prompt.from_function(
                fn=fn,
                name=prompt_name,
                description=description,
                tags=tags,
                enabled=enabled,
            )
            self.add_prompt(prompt)

            return prompt

        elif isinstance(name_or_fn, str):
            # Case 3: @prompt("custom_name") - name passed as first argument
            if name is not None:
                raise TypeError(
                    "Cannot specify both a name as first argument and as keyword argument. "
                    f"Use either @prompt('{name_or_fn}') or @prompt(name='{name}'), not both."
                )
            prompt_name = name_or_fn
        elif name_or_fn is None:
            # Case 4: @prompt() or @prompt(name="something") - use keyword name
            prompt_name = name
        else:
            raise TypeError(
                f"First argument to @prompt must be a function, string, or None, got {type(name_or_fn)}"
            )

        # Return partial for cases where we need to wait for the function
        return partial(
            self.prompt,
            name=prompt_name,
            description=description,
            tags=tags,
            enabled=enabled,
        )

    async def run_stdio_async(self) -> None:
        """Run the server using stdio transport."""
        async with stdio_server() as (read_stream, write_stream):
            logger.info(f"Starting MCP server {self.name!r} with transport 'stdio'")
            await self._mcp_server.run(
                read_stream,
                write_stream,
                self._mcp_server.create_initialization_options(
                    NotificationOptions(tools_changed=True)
                ),
            )

    async def run_http_async(
        self,
        transport: Literal["streamable-http", "sse"] = "streamable-http",
        host: str | None = None,
        port: int | None = None,
        log_level: str | None = None,
        path: str | None = None,
        uvicorn_config: dict[str, Any] | None = None,
        middleware: list[Middleware] | None = None,
    ) -> None:
        """Run the server using HTTP transport.

        Args:
            transport: Transport protocol to use - either "streamable-http" (default) or "sse"
            host: Host address to bind to (defaults to settings.host)
            port: Port to bind to (defaults to settings.port)
            log_level: Log level for the server (defaults to settings.log_level)
            path: Path for the endpoint (defaults to settings.streamable_http_path or settings.sse_path)
            uvicorn_config: Additional configuration for the Uvicorn server
        """
        host = host or self._deprecated_settings.host
        port = port or self._deprecated_settings.port
        default_log_level_to_use = (
            log_level or self._deprecated_settings.log_level
        ).lower()

        app = self.http_app(path=path, transport=transport, middleware=middleware)

        _uvicorn_config_from_user = uvicorn_config or {}

        config_kwargs: dict[str, Any] = {
            "timeout_graceful_shutdown": 0,
            "lifespan": "on",
        }
        config_kwargs.update(_uvicorn_config_from_user)

        if "log_config" not in config_kwargs and "log_level" not in config_kwargs:
            config_kwargs["log_level"] = default_log_level_to_use

        config = uvicorn.Config(app, host=host, port=port, **config_kwargs)
        server = uvicorn.Server(config)
        path = app.state.path.lstrip("/")  # type: ignore
        logger.info(
            f"Starting MCP server {self.name!r} with transport {transport!r} on http://{host}:{port}/{path}"
        )
        await server.serve()

    async def run_sse_async(
        self,
        host: str | None = None,
        port: int | None = None,
        log_level: str | None = None,
        path: str | None = None,
        message_path: str | None = None,
        uvicorn_config: dict[str, Any] | None = None,
    ) -> None:
        """Run the server using SSE transport."""

        # Deprecated since 2.3.2
        warnings.warn(
            "The run_sse_async method is deprecated (as of 2.3.2). Use run_http_async for a "
            "modern (non-SSE) alternative, or create an SSE app with "
            "`fastmcp.server.http.create_sse_app` and run it directly.",
            DeprecationWarning,
            stacklevel=2,
        )
        await self.run_http_async(
            transport="sse",
            host=host,
            port=port,
            log_level=log_level,
            path=path,
            uvicorn_config=uvicorn_config,
        )

    def sse_app(
        self,
        path: str | None = None,
        message_path: str | None = None,
        middleware: list[Middleware] | None = None,
    ) -> StarletteWithLifespan:
        """
        Create a Starlette app for the SSE server.

        Args:
            path: The path to the SSE endpoint
            message_path: The path to the message endpoint
            middleware: A list of middleware to apply to the app
        """
        # Deprecated since 2.3.2
        warnings.warn(
            "The sse_app method is deprecated (as of 2.3.2). Use http_app as a modern (non-SSE) "
            "alternative, or call `fastmcp.server.http.create_sse_app` directly.",
            DeprecationWarning,
            stacklevel=2,
        )
        return create_sse_app(
            server=self,
            message_path=message_path or self._deprecated_settings.message_path,
            sse_path=path or self._deprecated_settings.sse_path,
            auth=self.auth,
            debug=self._deprecated_settings.debug,
            middleware=middleware,
        )

    def streamable_http_app(
        self,
        path: str | None = None,
        middleware: list[Middleware] | None = None,
    ) -> StarletteWithLifespan:
        """
        Create a Starlette app for the StreamableHTTP server.

        Args:
            path: The path to the StreamableHTTP endpoint
            middleware: A list of middleware to apply to the app
        """
        # Deprecated since 2.3.2
        warnings.warn(
            "The streamable_http_app method is deprecated (as of 2.3.2). Use http_app() instead.",
            DeprecationWarning,
            stacklevel=2,
        )
        return self.http_app(path=path, middleware=middleware)

    def http_app(
        self,
        path: str | None = None,
        middleware: list[Middleware] | None = None,
        json_response: bool | None = None,
        stateless_http: bool | None = None,
        transport: Literal["streamable-http", "sse"] = "streamable-http",
    ) -> StarletteWithLifespan:
        """Create a Starlette app using the specified HTTP transport.

        Args:
            path: The path for the HTTP endpoint
            middleware: A list of middleware to apply to the app
            transport: Transport protocol to use - either "streamable-http" (default) or "sse"

        Returns:
            A Starlette application configured with the specified transport
        """

        if transport == "streamable-http":
            return create_streamable_http_app(
                server=self,
                streamable_http_path=path
                or self._deprecated_settings.streamable_http_path,
                event_store=None,
                auth=self.auth,
                json_response=self._deprecated_settings.json_response,
                stateless_http=self._deprecated_settings.stateless_http,
                debug=self._deprecated_settings.debug,
                middleware=middleware,
            )
        elif transport == "sse":
            return create_sse_app(
                server=self,
                message_path=self._deprecated_settings.message_path,
                sse_path=path or self._deprecated_settings.sse_path,
                auth=self.auth,
                debug=self._deprecated_settings.debug,
                middleware=middleware,
            )

    async def run_streamable_http_async(
        self,
        host: str | None = None,
        port: int | None = None,
        log_level: str | None = None,
        path: str | None = None,
        uvicorn_config: dict[str, Any] | None = None,
    ) -> None:
        # Deprecated since 2.3.2
        warnings.warn(
            "The run_streamable_http_async method is deprecated (as of 2.3.2). "
            "Use run_http_async instead.",
            DeprecationWarning,
            stacklevel=2,
        )
        await self.run_http_async(
            transport="streamable-http",
            host=host,
            port=port,
            log_level=log_level,
            path=path,
            uvicorn_config=uvicorn_config,
        )

    def mount(
        self,
        prefix: str,
        server: FastMCP[LifespanResultT],
        as_proxy: bool | None = None,
        *,
        tool_separator: str | None = None,
        resource_separator: str | None = None,
        prompt_separator: str | None = None,
    ) -> None:
        """Mount another FastMCP server on this server with the given prefix.

        Unlike importing (with import_server), mounting establishes a dynamic connection
        between servers. When a client interacts with a mounted server's objects through
        the parent server, requests are forwarded to the mounted server in real-time.
        This means changes to the mounted server are immediately reflected when accessed
        through the parent.

        When a server is mounted:
        - Tools from the mounted server are accessible with prefixed names.
          Example: If server has a tool named "get_weather", it will be available as "prefix_get_weather".
        - Resources are accessible with prefixed URIs.
          Example: If server has a resource with URI "weather://forecast", it will be available as
          "weather://prefix/forecast".
        - Templates are accessible with prefixed URI templates.
          Example: If server has a template with URI "weather://location/{id}", it will be available
          as "weather://prefix/location/{id}".
        - Prompts are accessible with prefixed names.
          Example: If server has a prompt named "weather_prompt", it will be available as
          "prefix_weather_prompt".

        There are two modes for mounting servers:
        1. Direct mounting (default when server has no custom lifespan): The parent server
           directly accesses the mounted server's objects in-memory for better performance.
           In this mode, no client lifecycle events occur on the mounted server, including
           lifespan execution.

        2. Proxy mounting (default when server has a custom lifespan): The parent server
           treats the mounted server as a separate entity and communicates with it via a
           Client transport. This preserves all client-facing behaviors, including lifespan
           execution, but with slightly higher overhead.

        Args:
            prefix: Prefix to use for the mounted server's objects.
            server: The FastMCP server to mount.
            as_proxy: Whether to treat the mounted server as a proxy. If None (default),
                automatically determined based on whether the server has a custom lifespan
                (True if it has a custom lifespan, False otherwise).
            tool_separator: Deprecated. Separator character for tool names.
            resource_separator: Deprecated. Separator character for resource URIs.
            prompt_separator: Deprecated. Separator character for prompt names.
        """
        from fastmcp import Client
        from fastmcp.client.transports import FastMCPTransport
        from fastmcp.server.proxy import FastMCPProxy

        if tool_separator is not None:
            # Deprecated since 2.4.0
            warnings.warn(
                "The tool_separator parameter is deprecated and will be removed in a future version. "
                "Tools are now prefixed using 'prefix_toolname' format.",
                DeprecationWarning,
                stacklevel=2,
            )

        if resource_separator is not None:
            # Deprecated since 2.4.0
            warnings.warn(
                "The resource_separator parameter is deprecated and ignored. "
                "Resource prefixes are now added using the protocol://prefix/path format.",
                DeprecationWarning,
                stacklevel=2,
            )

        if prompt_separator is not None:
            # Deprecated since 2.4.0
            warnings.warn(
                "The prompt_separator parameter is deprecated and will be removed in a future version. "
                "Prompts are now prefixed using 'prefix_promptname' format.",
                DeprecationWarning,
                stacklevel=2,
            )

        # if as_proxy is not specified and the server has a custom lifespan,
        # we should treat it as a proxy
        if as_proxy is None:
            as_proxy = server._has_lifespan

        if as_proxy and not isinstance(server, FastMCPProxy):
            server = FastMCPProxy(Client(transport=FastMCPTransport(server)))

        mounted_server = MountedServer(
            server=server,
            prefix=prefix,
        )
        self._mounted_servers[prefix] = mounted_server
        self._cache.clear()

    def unmount(self, prefix: str) -> None:
        self._mounted_servers.pop(prefix)
        self._cache.clear()

    async def import_server(
        self,
        prefix: str,
        server: FastMCP[LifespanResultT],
        tool_separator: str | None = None,
        resource_separator: str | None = None,
        prompt_separator: str | None = None,
    ) -> None:
        """
        Import the MCP objects from another FastMCP server into this one,
        optionally with a given prefix.

        Note that when a server is *imported*, its objects are immediately
        registered to the importing server. This is a one-time operation and
        future changes to the imported server will not be reflected in the
        importing server. Server-level configurations and lifespans are not imported.

        When a server is imported:
        - The tools are imported with prefixed names
          Example: If server has a tool named "get_weather", it will be
          available as "prefix_get_weather"
        - The resources are imported with prefixed URIs using the new format
          Example: If server has a resource with URI "weather://forecast", it will
          be available as "weather://prefix/forecast"
        - The templates are imported with prefixed URI templates using the new format
          Example: If server has a template with URI "weather://location/{id}", it will
          be available as "weather://prefix/location/{id}"
        - The prompts are imported with prefixed names
          Example: If server has a prompt named "weather_prompt", it will be available as
          "prefix_weather_prompt"

        Args:
            prefix: The prefix to use for the imported server
            server: The FastMCP server to import
            tool_separator: Deprecated. Separator for tool names.
            resource_separator: Deprecated and ignored. Prefix is now
              applied using the protocol://prefix/path format
            prompt_separator: Deprecated. Separator for prompt names.
        """
        if tool_separator is not None:
            # Deprecated since 2.4.0
            warnings.warn(
                "The tool_separator parameter is deprecated and will be removed in a future version. "
                "Tools are now prefixed using 'prefix_toolname' format.",
                DeprecationWarning,
                stacklevel=2,
            )

        if resource_separator is not None:
            # Deprecated since 2.4.0
            warnings.warn(
                "The resource_separator parameter is deprecated and ignored. "
                "Resource prefixes are now added using the protocol://prefix/path format.",
                DeprecationWarning,
                stacklevel=2,
            )

        if prompt_separator is not None:
            # Deprecated since 2.4.0
            warnings.warn(
                "The prompt_separator parameter is deprecated and will be removed in a future version. "
                "Prompts are now prefixed using 'prefix_promptname' format.",
                DeprecationWarning,
                stacklevel=2,
            )

        # Import tools from the mounted server
        tool_prefix = f"{prefix}_"
        for key, tool in (await server.get_tools()).items():
            self._tool_manager.add_tool(tool, key=f"{tool_prefix}{key}")

        # Import resources and templates from the mounted server
        for key, resource in (await server.get_resources()).items():
            prefixed_key = add_resource_prefix(key, prefix, self.resource_prefix_format)
            self._resource_manager.add_resource(resource, key=prefixed_key)

        for key, template in (await server.get_resource_templates()).items():
            prefixed_key = add_resource_prefix(key, prefix, self.resource_prefix_format)
            self._resource_manager.add_template(template, key=prefixed_key)

        # Import prompts from the mounted server
        prompt_prefix = f"{prefix}_"
        for key, prompt in (await server.get_prompts()).items():
            self._prompt_manager.add_prompt(prompt, key=f"{prompt_prefix}{key}")

        logger.info(f"Imported server {server.name} with prefix '{prefix}'")
        logger.debug(f"Imported tools with prefix '{tool_prefix}'")
        logger.debug(f"Imported resources and templates with prefix '{prefix}/'")
        logger.debug(f"Imported prompts with prefix '{prompt_prefix}'")

        self._cache.clear()

    @classmethod
    def from_openapi(
        cls,
        openapi_spec: dict[str, Any],
        client: httpx.AsyncClient,
        route_maps: list[RouteMap] | None = None,
        route_map_fn: OpenAPIRouteMapFn | None = None,
        mcp_component_fn: OpenAPIComponentFn | None = None,
        mcp_names: dict[str, str] | None = None,
        **settings: Any,
    ) -> FastMCPOpenAPI:
        """
        Create a FastMCP server from an OpenAPI specification.
        """
        from .openapi import FastMCPOpenAPI

        return FastMCPOpenAPI(
            openapi_spec=openapi_spec,
            client=client,
            route_maps=route_maps,
            route_map_fn=route_map_fn,
            mcp_component_fn=mcp_component_fn,
            mcp_names=mcp_names,
            **settings,
        )

    @classmethod
    def from_fastapi(
        cls,
        app: Any,
        name: str | None = None,
        route_maps: list[RouteMap] | None = None,
        route_map_fn: OpenAPIRouteMapFn | None = None,
        mcp_component_fn: OpenAPIComponentFn | None = None,
        mcp_names: dict[str, str] | None = None,
        httpx_client_kwargs: dict[str, Any] | None = None,
        **settings: Any,
    ) -> FastMCPOpenAPI:
        """
        Create a FastMCP server from a FastAPI application.
        """

        from .openapi import FastMCPOpenAPI

        if httpx_client_kwargs is None:
            httpx_client_kwargs = {}
        httpx_client_kwargs.setdefault("base_url", "http://fastapi")

        client = httpx.AsyncClient(
            transport=httpx.ASGITransport(app=app),
            **httpx_client_kwargs,
        )

        name = name or app.title

        return FastMCPOpenAPI(
            openapi_spec=app.openapi(),
            client=client,
            name=name,
            route_maps=route_maps,
            route_map_fn=route_map_fn,
            mcp_component_fn=mcp_component_fn,
            mcp_names=mcp_names,
            **settings,
        )

    @classmethod
    def as_proxy(
        cls,
        backend: Client[ClientTransportT]
        | ClientTransport
        | FastMCP[Any]
        | AnyUrl
        | Path
        | MCPConfig
        | dict[str, Any]
        | str,
        **settings: Any,
    ) -> FastMCPProxy:
        """Create a FastMCP proxy server for the given backend.

        The ``backend`` argument can be either an existing :class:`~fastmcp.client.Client`
        instance or any value accepted as the ``transport`` argument of
        :class:`~fastmcp.client.Client`. This mirrors the convenience of the
        ``Client`` constructor.
        """
        from fastmcp.client.client import Client
        from fastmcp.server.proxy import FastMCPProxy

        if isinstance(backend, Client):
            client = backend
        else:
            client = Client(backend)

        return FastMCPProxy(client=client, **settings)

    @classmethod
    def from_client(
        cls, client: Client[ClientTransportT], **settings: Any
    ) -> FastMCPProxy:
        """
        Create a FastMCP proxy server from a FastMCP client.
        """
        # Deprecated since 2.3.5
        warnings.warn(
            "FastMCP.from_client() is deprecated; use FastMCP.as_proxy() instead.",
            DeprecationWarning,
            stacklevel=2,
        )

        return cls.as_proxy(client, **settings)

    def should_include_component(
        self,
        component: Tool | Resource | ResourceTemplate | Prompt,
    ) -> bool:
        """
        Given a set of tags, determine if the tags match the include and exclude tags. Returns True if it should be included; False if it should not.

        Rules:
            • If both include_tags and exclude_tags are None, return True.
            • If exclude_tags is provided, check each exclude tag:
                - If the exclude tag is a tuple, all tags in the tuple must be present in the input tags to exclude.
                - If the exclude tag is a string, it must be present in the input tags to exclude.
            • If include_tags is provided, check each include tag:
                - If the include tag is a tuple, all tags in the tuple must be present in the input tags to include.
                - If the include tag is a string, it must be present in the input tags to include.
            • If include_tags is provided and none of the include tags match, return False.
            • If include_tags is not provided, return True.
        """
        if self.settings.include_tags is None and self.settings.exclude_tags is None:
            return True

        if self.settings.exclude_tags is not None:
            for etag in self.settings.exclude_tags:
                if isinstance(etag, tuple):
                    if all(et in component.tags for et in etag):
                        return False
                else:
                    if etag in component.tags:
                        return False

        if self.settings.include_tags is not None:
            for itag in self.settings.include_tags:
                if isinstance(itag, tuple):
                    if all(it in component.tags for it in itag):
                        return True
                else:
                    if itag in component.tags:
                        return True

            return False
        else:
            return True


class MountedServer:
    def __init__(
        self,
        prefix: str,
        server: FastMCP[LifespanResultT],
    ):
        self.server = server
        self.prefix = prefix

    async def get_tools(self) -> dict[str, Tool]:
        tools = await self.server.get_tools()
        return {f"{self.prefix}_{key}": tool for key, tool in tools.items()}

    async def get_resources(self) -> dict[str, Resource]:
        resources = await self.server.get_resources()
        return {
            add_resource_prefix(
                key, self.prefix, self.server.resource_prefix_format
            ): resource
            for key, resource in resources.items()
        }

    async def get_resource_templates(self) -> dict[str, ResourceTemplate]:
        templates = await self.server.get_resource_templates()
        return {
            add_resource_prefix(
                key, self.prefix, self.server.resource_prefix_format
            ): template
            for key, template in templates.items()
        }

    async def get_prompts(self) -> dict[str, Prompt]:
        prompts = await self.server.get_prompts()
        return {f"{self.prefix}_{key}": prompt for key, prompt in prompts.items()}

    def match_tool(self, key: str) -> bool:
        return key.startswith(f"{self.prefix}_")

    def strip_tool_prefix(self, key: str) -> str:
        return key.removeprefix(f"{self.prefix}_")

    def match_resource(self, key: str) -> bool:
        return has_resource_prefix(key, self.prefix, self.server.resource_prefix_format)

    def strip_resource_prefix(self, key: str) -> str:
        return remove_resource_prefix(
            key, self.prefix, self.server.resource_prefix_format
        )

    def match_prompt(self, key: str) -> bool:
        return key.startswith(f"{self.prefix}_")

    def strip_prompt_prefix(self, key: str) -> str:
        return key.removeprefix(f"{self.prefix}_")


def add_resource_prefix(
    uri: str, prefix: str, prefix_format: Literal["protocol", "path"] | None = None
) -> str:
    """Add a prefix to a resource URI.

    Args:
        uri: The original resource URI
        prefix: The prefix to add

    Returns:
        The resource URI with the prefix added

    Examples:
        >>> add_resource_prefix("resource://path/to/resource", "prefix")
        "resource://prefix/path/to/resource"  # with new style
        >>> add_resource_prefix("resource://path/to/resource", "prefix")
        "prefix+resource://path/to/resource"  # with legacy style
        >>> add_resource_prefix("resource:///absolute/path", "prefix")
        "resource://prefix//absolute/path"  # with new style

    Raises:
        ValueError: If the URI doesn't match the expected protocol://path format
    """
    if not prefix:
        return uri

    # Get the server settings to check for legacy format preference

    if prefix_format is None:
        prefix_format = fastmcp.settings.resource_prefix_format

    if prefix_format == "protocol":
        # Legacy style: prefix+protocol://path
        return f"{prefix}+{uri}"
    elif prefix_format == "path":
        # New style: protocol://prefix/path
        # Split the URI into protocol and path
        match = URI_PATTERN.match(uri)
        if not match:
            raise ValueError(
                f"Invalid URI format: {uri}. Expected protocol://path format."
            )

        protocol, path = match.groups()

        # Add the prefix to the path
        return f"{protocol}{prefix}/{path}"
    else:
        raise ValueError(f"Invalid prefix format: {prefix_format}")


def remove_resource_prefix(
    uri: str, prefix: str, prefix_format: Literal["protocol", "path"] | None = None
) -> str:
    """Remove a prefix from a resource URI.

    Args:
        uri: The resource URI with a prefix
        prefix: The prefix to remove
        prefix_format: The format of the prefix to remove
    Returns:
        The resource URI with the prefix removed

    Examples:
        >>> remove_resource_prefix("resource://prefix/path/to/resource", "prefix")
        "resource://path/to/resource"  # with new style
        >>> remove_resource_prefix("prefix+resource://path/to/resource", "prefix")
        "resource://path/to/resource"  # with legacy style
        >>> remove_resource_prefix("resource://prefix//absolute/path", "prefix")
        "resource:///absolute/path"  # with new style

    Raises:
        ValueError: If the URI doesn't match the expected protocol://path format
    """
    if not prefix:
        return uri

    if prefix_format is None:
        prefix_format = fastmcp.settings.resource_prefix_format

    if prefix_format == "protocol":
        # Legacy style: prefix+protocol://path
        legacy_prefix = f"{prefix}+"
        if uri.startswith(legacy_prefix):
            return uri[len(legacy_prefix) :]
        return uri
    elif prefix_format == "path":
        # New style: protocol://prefix/path
        # Split the URI into protocol and path
        match = URI_PATTERN.match(uri)
        if not match:
            raise ValueError(
                f"Invalid URI format: {uri}. Expected protocol://path format."
            )

        protocol, path = match.groups()

        # Check if the path starts with the prefix followed by a /
        prefix_pattern = f"^{re.escape(prefix)}/(.*?)$"
        path_match = re.match(prefix_pattern, path)
        if not path_match:
            return uri

        # Return the URI without the prefix
        return f"{protocol}{path_match.group(1)}"
    else:
        raise ValueError(f"Invalid prefix format: {prefix_format}")


def has_resource_prefix(
    uri: str, prefix: str, prefix_format: Literal["protocol", "path"] | None = None
) -> bool:
    """Check if a resource URI has a specific prefix.

    Args:
        uri: The resource URI to check
        prefix: The prefix to look for

    Returns:
        True if the URI has the specified prefix, False otherwise

    Examples:
        >>> has_resource_prefix("resource://prefix/path/to/resource", "prefix")
        True  # with new style
        >>> has_resource_prefix("prefix+resource://path/to/resource", "prefix")
        True  # with legacy style
        >>> has_resource_prefix("resource://other/path/to/resource", "prefix")
        False

    Raises:
        ValueError: If the URI doesn't match the expected protocol://path format
    """
    if not prefix:
        return False

    # Get the server settings to check for legacy format preference

    if prefix_format is None:
        prefix_format = fastmcp.settings.resource_prefix_format

    if prefix_format == "protocol":
        # Legacy style: prefix+protocol://path
        legacy_prefix = f"{prefix}+"
        return uri.startswith(legacy_prefix)
    elif prefix_format == "path":
        # New style: protocol://prefix/path
        # Split the URI into protocol and path
        match = URI_PATTERN.match(uri)
        if not match:
            raise ValueError(
                f"Invalid URI format: {uri}. Expected protocol://path format."
            )

        _, path = match.groups()

        # Check if the path starts with the prefix followed by a /
        prefix_pattern = f"^{re.escape(prefix)}/"
        return bool(re.match(prefix_pattern, path))
    else:
        raise ValueError(f"Invalid prefix format: {prefix_format}")<|MERGE_RESOLUTION|>--- conflicted
+++ resolved
@@ -59,6 +59,7 @@
 from fastmcp.tools import ToolManager
 from fastmcp.tools.tool import FunctionTool, Tool
 from fastmcp.utilities.cache import TimedCache
+from fastmcp.utilities.components import FastMCPComponent
 from fastmcp.utilities.logging import get_logger
 from fastmcp.utilities.mcp_config import MCPConfig
 
@@ -129,7 +130,7 @@
         resource_prefix_format: Literal["protocol", "path"] | None = None,
         mask_error_details: bool | None = None,
         tools: list[Tool | Callable[..., Any]] | None = None,
-<<<<<<< HEAD
+        dependencies: list[str] | None = None,
         include_tags: set[str]
         | set[tuple[str, ...]]
         | set[str | tuple[str, ...]]
@@ -138,31 +139,6 @@
         | set[tuple[str, ...]]
         | set[str | tuple[str, ...]]
         | None = None,
-        **settings: Any,
-    ):
-        if cache_expiration_seconds is not None:
-            settings["cache_expiration_seconds"] = cache_expiration_seconds
-        self.settings = fastmcp.settings.ServerSettings(
-            include_tags=include_tags, exclude_tags=exclude_tags, **settings
-        )
-
-        # If mask_error_details is provided, override the settings value
-        if mask_error_details is not None:
-            self.settings.mask_error_details = mask_error_details
-
-        self.resource_prefix_format: Literal["protocol", "path"]
-        if resource_prefix_format is None:
-            self.resource_prefix_format = (
-                fastmcp.settings.settings.resource_prefix_format
-            )
-        else:
-            self.resource_prefix_format = resource_prefix_format
-
-        self.tags: set[str] = tags or set()
-
-        self.dependencies = dependencies
-=======
-        dependencies: list[str] | None = None,
         # ---
         # ---
         # --- The following arguments are DEPRECATED ---
@@ -184,7 +160,6 @@
 
         self.tags: set[str] = tags or set()
 
->>>>>>> 24704f43
         self._cache = TimedCache(
             expiration=datetime.timedelta(seconds=cache_expiration_seconds or 0)
         )
@@ -224,6 +199,9 @@
                 if not isinstance(tool, Tool):
                     tool = Tool.from_function(tool, serializer=self._tool_serializer)
                 self.add_tool(tool)
+
+        self.include_tags = include_tags
+        self.exclude_tags = exclude_tags
 
         # Set up MCP protocol handlers
         self._setup_handlers()
@@ -484,19 +462,13 @@
 
         """
         tools = await self.get_tools()
-<<<<<<< HEAD
 
         mcp_tools: list[MCPTool] = []
         for key, tool in tools.items():
-            if self.should_include_component(tool):
+            if self._should_enable_component(tool):
                 mcp_tools.append(tool.to_mcp_tool(name=key))
 
         return mcp_tools
-=======
-        return [
-            tool.to_mcp_tool(name=key) for key, tool in tools.items() if tool.enabled
-        ]
->>>>>>> 24704f43
 
     async def _mcp_list_resources(self) -> list[MCPResource]:
         """
@@ -505,19 +477,11 @@
 
         """
         resources = await self.get_resources()
-<<<<<<< HEAD
         mcp_resources: list[MCPResource] = []
         for key, resource in resources.items():
-            if self.should_include_component(resource):
+            if self._should_enable_component(resource):
                 mcp_resources.append(resource.to_mcp_resource(uri=key))
         return mcp_resources
-=======
-        return [
-            resource.to_mcp_resource(uri=key)
-            for key, resource in resources.items()
-            if resource.enabled
-        ]
->>>>>>> 24704f43
 
     async def _mcp_list_resource_templates(self) -> list[MCPResourceTemplate]:
         """
@@ -526,19 +490,11 @@
 
         """
         templates = await self.get_resource_templates()
-<<<<<<< HEAD
         mcp_templates: list[MCPResourceTemplate] = []
         for key, template in templates.items():
-            if self.should_include_component(template):
+            if self._should_enable_component(template):
                 mcp_templates.append(template.to_mcp_template(uriTemplate=key))
         return mcp_templates
-=======
-        return [
-            template.to_mcp_template(uriTemplate=key)
-            for key, template in templates.items()
-            if template.enabled
-        ]
->>>>>>> 24704f43
 
     async def _mcp_list_prompts(self) -> list[MCPPrompt]:
         """
@@ -547,19 +503,11 @@
 
         """
         prompts = await self.get_prompts()
-<<<<<<< HEAD
         mcp_prompts: list[MCPPrompt] = []
         for key, prompt in prompts.items():
-            if self.should_include_component(prompt):
+            if self._should_enable_component(prompt):
                 mcp_prompts.append(prompt.to_mcp_prompt(name=key))
         return mcp_prompts
-=======
-        return [
-            prompt.to_mcp_prompt(name=key)
-            for key, prompt in prompts.items()
-            if prompt.enabled
-        ]
->>>>>>> 24704f43
 
     async def _mcp_call_tool(
         self, key: str, arguments: dict[str, Any]
@@ -580,14 +528,6 @@
 
         # Create and use context for the entire call
         with fastmcp.server.context.Context(fastmcp=self):
-<<<<<<< HEAD
-            # Get tool, checking first from our tools, then from the mounted servers
-            if self._tool_manager.has_tool(key):
-                tool = self._tool_manager.get_tool(key)
-                if not self.should_include_component(tool):
-                    raise NotFoundError(f"Unknown tool: {key}")
-                return await self._tool_manager.call_tool(key, arguments)
-=======
             try:
                 return await self._call_tool(key, arguments)
             except DisabledError:
@@ -603,7 +543,6 @@
         """
         Call a tool with raw MCP arguments. FastMCP subclasses should override
         this method, not _mcp_call_tool.
->>>>>>> 24704f43
 
         Args:
             key: The name of the tool to call arguments: Arguments to pass to
@@ -651,20 +590,6 @@
         Read a resource by URI, in the format expected by the low-level MCP
         server.
         """
-<<<<<<< HEAD
-        with fastmcp.server.context.Context(fastmcp=self):
-            if self._resource_manager.has_resource(uri):
-                resource = await self._resource_manager.get_resource(uri)
-                if not self.should_include_component(resource):
-                    raise NotFoundError(f"Unknown resource: {uri}")
-                content = await self._resource_manager.read_resource(uri)
-                return [
-                    ReadResourceContents(
-                        content=content,
-                        mime_type=resource.mime_type,
-                    )
-                ]
-=======
         if self._resource_manager.has_resource(uri):
             resource = await self._resource_manager.get_resource(uri)
             if not resource.enabled:
@@ -681,7 +606,6 @@
                 if server.match_resource(str(uri)):
                     new_uri = server.strip_resource_prefix(str(uri))
                     return await server.server._mcp_read_resource(new_uri)
->>>>>>> 24704f43
             else:
                 raise NotFoundError(f"Unknown resource: {uri}")
 
@@ -719,23 +643,12 @@
         """
         logger.debug("Get prompt: %s with %s", name, arguments)
 
-<<<<<<< HEAD
-        # Create and use context for the entire call
-        with fastmcp.server.context.Context(fastmcp=self):
-            # Get prompt, checking first from our prompts, then from the mounted servers
-            if self._prompt_manager.has_prompt(name):
-                prompt = self._prompt_manager.get_prompt(name)
-                if not self.should_include_component(prompt):
-                    raise NotFoundError(f"Unknown prompt: {name}")
-                return await self._prompt_manager.render_prompt(name, arguments)
-=======
         # Get prompt, checking first from our prompts, then from the mounted servers
         if self._prompt_manager.has_prompt(name):
             prompt = self._prompt_manager.get_prompt(name)
             if not prompt.enabled:
                 raise DisabledError(f"Prompt {name!r} is disabled")
             return await self._prompt_manager.render_prompt(name, arguments)
->>>>>>> 24704f43
 
         # Check mounted servers to see if they have the prompt
         for server in self._mounted_servers.values():
@@ -1757,14 +1670,15 @@
 
         return cls.as_proxy(client, **settings)
 
-    def should_include_component(
-        self,
-        component: Tool | Resource | ResourceTemplate | Prompt,
+    def _should_enable_component(
+        self,
+        component: FastMCPComponent,
     ) -> bool:
         """
-        Given a set of tags, determine if the tags match the include and exclude tags. Returns True if it should be included; False if it should not.
+        Given a component, determine if it should be enabled. Returns True if it should be enabled; False if it should not.
 
         Rules:
+            • If the component's enabled property is False, always return False.
             • If both include_tags and exclude_tags are None, return True.
             • If exclude_tags is provided, check each exclude tag:
                 - If the exclude tag is a tuple, all tags in the tuple must be present in the input tags to exclude.
@@ -1775,11 +1689,14 @@
             • If include_tags is provided and none of the include tags match, return False.
             • If include_tags is not provided, return True.
         """
-        if self.settings.include_tags is None and self.settings.exclude_tags is None:
+        if not component.enabled:
+            return False
+
+        if self.include_tags is None and self.exclude_tags is None:
             return True
 
-        if self.settings.exclude_tags is not None:
-            for etag in self.settings.exclude_tags:
+        if self.exclude_tags is not None:
+            for etag in self.exclude_tags:
                 if isinstance(etag, tuple):
                     if all(et in component.tags for et in etag):
                         return False
@@ -1787,8 +1704,8 @@
                     if etag in component.tags:
                         return False
 
-        if self.settings.include_tags is not None:
-            for itag in self.settings.include_tags:
+        if self.include_tags is not None:
+            for itag in self.include_tags:
                 if isinstance(itag, tuple):
                     if all(it in component.tags for it in itag):
                         return True
